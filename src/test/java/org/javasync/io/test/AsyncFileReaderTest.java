--- conflicted
+++ resolved
@@ -114,7 +114,6 @@
         }
     }
 
-<<<<<<< HEAD
     @Test(expected = CompletionException.class)
     public void afwReadLinesWithInvalidBytesTest() {
         final String PATH = "UTF-8-test.txt";
@@ -135,7 +134,6 @@
                     }
                 });
         p.join();
-=======
     /**
      * Auxiliary method to force put a LF instead of CRLF.
      */
@@ -145,7 +143,6 @@
         } catch (IOException e) {
             throw new UncheckedIOException(e);
         }
->>>>>>> 4dc23f3e
     }
 
     @Test
